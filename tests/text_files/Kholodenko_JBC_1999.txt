<<<<<<< HEAD
EGF binds EGFR <--> Ra | kf=0.003, kr=0.06 | EGFR=100
Ra dimerizes <--> R2 | kf=0.01, kr=0.1
R2 is phosphorylated <--> pR2 | kf=1, kr=0.01
pR2 is dephosphorylated --> R2 | V=450, K=50
pR2 binds PLCg <--> RPL | kf=0.06, kr=0.2 | PLCg=105
RPL is phosphorylated <--> pRPL | kf=1, kr=0.05
pRPL is dissociated into pR2 and pPLCg | kf=0.3, kr=0.006
pPLCg is dephosphorylated --> PLCg | V=1, K=100
pR2 binds Grb2 <--> RG | kf=0.003, kr=0.05 | Grb2=85
RG binds SOS <--> RGS | kf=0.01, kr=0.06 | SOS=34
RGS is dissociated into pR2 and GS | kf=0.03, kr=4.5e-3
GS is dissociated into Grb2 and SOS | kf=1.5e-3, kr=1e-4
pR2 binds Shc <--> RSh | kf=0.09, kr=0.6 | Shc=150
RSh is phosphorylated <--> pRSh | kf=6, kr=0.06
pRSh is dissociated into pShc and pR2 | kf=0.3, kr=9e-4
pShc is dephosphorylated --> Shc | V=1.7, K=340
pRSh binds Grb2 <--> RShG | kf=0.003, kr=0.1
RShG is dissociated into pR2 and ShG | kf=0.3, kr=9e-4
RShG binds SOS <--> RShGS | kf=0.01, kr=2.14e-2
RShGS is dissociated into ShGS and pR2 | kf=0.12, kr=2.4e-4
pShc binds Grb2 <--> ShG | kf=0.003, kr=0.1
ShG binds SOS <--> ShGS | kf=0.03, kr=0.064
ShGS is dissociated into pShc and GS | kf=0.1, kr=0.021
pRSh binds GS <--> RShGS | kf=0.009, kr=4.29e-2
pPLCg is translocated to cytoskeletal or membrane structures <--> pPLCg_I | kf=1, kr=0.03
=======
EGF binds EGFR --> Ra | kf=0.003, kr=0.06 | EGFR=100
Ra dimerizes --> R2 | kf=0.01, kr=0.1
R2 is phosphorylated --> RP | kf=1, kr=0.01
RP is dephosphorylated --> R2 | V=450, K=50
RP binds PLCg --> RPL | kf=0.06, kr=0.2 | PLCg=105
RPL is phosphorylated --> RPLP | kf=1, kr=0.05
RPLP is dissociated into RP and PLCgP | kf=0.3, kr=0.006
PLCgP is dephosphorylated --> PLCg | V=1, K=100
RP binds Grb2 --> RG | kf=0.003, kr=0.05 | Grb2=85
RG binds SOS --> RGS | kf=0.01, kr=0.06 | SOS=34
RGS is dissociated into RP and GS | kf=0.03, kr=4.5e-3
GS is dissociated into Grb2 and SOS | kf=1.5e-3, kr=1e-4
RP binds Shc --> RSh | kf=0.09, kr=0.6 | Shc=150
RSh is phosphorylated --> pRSh | kf=6, kr=0.06
pRSh is dissociated into pShc and RP | kf=0.3, kr=9e-4
pShc is dephosphorylated --> Shc | V=1.7, K=340
pRSh binds Grb2 --> RShG | kf=0.003, kr=0.1
RShG is dissociated into RP and ShG | kf=0.3, kr=9e-4
RShG binds SOS --> RShGS | kf=0.01, kr=2.14e-2
RShGS is dissociated into ShGS and RP | kf=0.12, kr=2.4e-4
pShc binds Grb2 --> ShG | kf=0.003, kr=0.1
ShG binds SOS --> ShGS | kf=0.03, kr=0.064
ShGS is dissociated into pShc and GS | kf=0.1, kr=0.021
pRSh binds GS --> RShGS | kf=0.009, kr=4.29e-2
PLCgP is translocated to cytoskeletal or membrane structures --> PLCgP_I | kf=1, kr=0.03
>>>>>>> 12705f2e

# Kholodenko, B. N., Demin, O. V, Moehren, G. & Hoek, J. B.
# Quantification of short term signaling by the epidermal growth factor receptor.
# J. Biol. Chem. 274, 30169–30181 (1999). https://doi.org/10.1074/jbc.274.42.30169

# observables
@obs Total_phosphorylated_Shc: u[pRSh] + u[RShG] + u[RShGS] + u[pShc] + u[ShG] + u[ShGS]
@obs Total_Grb2_coprecipitated_with_Shc: u[RShG] + u[ShG] + u[RShGS] + u[ShGS]
@obs Total_phosphorylated_Shc_bound_to_EGFR: u[pRSh] + u[RShG] + u[RShGS]
@obs Total_Grb2_bound_to_EGFR: u[RG] + u[RGS] + u[RShG] + u[RShGS]
@obs Total_SOS_bound_to_EGFR: u[RGS] + u[RShGS]
@obs ShGS_complex: u[ShGS]
@obs Total_phosphorylated_PLCg: u[RPLP] + u[PLCgP]

# simulation
@sim tspan: [0, 120]
@sim condition EGF20nM: init[EGF] = 680
@sim condition EGF2nM: init[EGF] = 68
@sim condition Absence_PLCgP_transloc: init[EGF] = 680; p[kf25] = 0; p[kr25] = 0<|MERGE_RESOLUTION|>--- conflicted
+++ resolved
@@ -1,4 +1,3 @@
-<<<<<<< HEAD
 EGF binds EGFR <--> Ra | kf=0.003, kr=0.06 | EGFR=100
 Ra dimerizes <--> R2 | kf=0.01, kr=0.1
 R2 is phosphorylated <--> pR2 | kf=1, kr=0.01
@@ -24,33 +23,6 @@
 ShGS is dissociated into pShc and GS | kf=0.1, kr=0.021
 pRSh binds GS <--> RShGS | kf=0.009, kr=4.29e-2
 pPLCg is translocated to cytoskeletal or membrane structures <--> pPLCg_I | kf=1, kr=0.03
-=======
-EGF binds EGFR --> Ra | kf=0.003, kr=0.06 | EGFR=100
-Ra dimerizes --> R2 | kf=0.01, kr=0.1
-R2 is phosphorylated --> RP | kf=1, kr=0.01
-RP is dephosphorylated --> R2 | V=450, K=50
-RP binds PLCg --> RPL | kf=0.06, kr=0.2 | PLCg=105
-RPL is phosphorylated --> RPLP | kf=1, kr=0.05
-RPLP is dissociated into RP and PLCgP | kf=0.3, kr=0.006
-PLCgP is dephosphorylated --> PLCg | V=1, K=100
-RP binds Grb2 --> RG | kf=0.003, kr=0.05 | Grb2=85
-RG binds SOS --> RGS | kf=0.01, kr=0.06 | SOS=34
-RGS is dissociated into RP and GS | kf=0.03, kr=4.5e-3
-GS is dissociated into Grb2 and SOS | kf=1.5e-3, kr=1e-4
-RP binds Shc --> RSh | kf=0.09, kr=0.6 | Shc=150
-RSh is phosphorylated --> pRSh | kf=6, kr=0.06
-pRSh is dissociated into pShc and RP | kf=0.3, kr=9e-4
-pShc is dephosphorylated --> Shc | V=1.7, K=340
-pRSh binds Grb2 --> RShG | kf=0.003, kr=0.1
-RShG is dissociated into RP and ShG | kf=0.3, kr=9e-4
-RShG binds SOS --> RShGS | kf=0.01, kr=2.14e-2
-RShGS is dissociated into ShGS and RP | kf=0.12, kr=2.4e-4
-pShc binds Grb2 --> ShG | kf=0.003, kr=0.1
-ShG binds SOS --> ShGS | kf=0.03, kr=0.064
-ShGS is dissociated into pShc and GS | kf=0.1, kr=0.021
-pRSh binds GS --> RShGS | kf=0.009, kr=4.29e-2
-PLCgP is translocated to cytoskeletal or membrane structures --> PLCgP_I | kf=1, kr=0.03
->>>>>>> 12705f2e
 
 # Kholodenko, B. N., Demin, O. V, Moehren, G. & Hoek, J. B.
 # Quantification of short term signaling by the epidermal growth factor receptor.
